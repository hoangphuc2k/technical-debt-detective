import {
  ChatPromptTemplate,
  MessagesPlaceholder,
} from "@langchain/core/prompts";
import { ChatOllama } from "@langchain/community/chat_models/ollama";
import { ChatGoogleGenerativeAI } from "@langchain/google-genai";
import { AgentExecutor, createToolCallingAgent } from "langchain/agents";
import * as vscode from "vscode";
import { ESLintTool } from "../tools/eslintTool.js";
import { ComplexityTool } from "../tools/complexityTool.js";
import { DuplicateDetectorTool } from "../tools/duplicateDetector.js";
import { SonarQubeTool } from "../tools/sonarTool.js";

export interface CodeIssue {
  type: string;
  severity: "high" | "medium" | "low";
  line: number;
  description: string;
  fixTime: number;
  suggestion?: string;
  codeSnippet?: string;
}

export interface AnalysisResult {
  healthScore: number;
  issues: CodeIssue[];
  suggestions: string[];
  metrics?: {
    complexity: number;
    duplicates: number;
    codeSmells: number;
  };
}

export class CodeAnalyzerAgent {
  private model: ChatOllama | ChatGoogleGenerativeAI;
  private executor!: AgentExecutor;
  private initialized: Promise<void>;
  private config: vscode.WorkspaceConfiguration;

  constructor(config: vscode.WorkspaceConfiguration) {
    this.config = config;
<<<<<<< HEAD

    // Check if using Ollama or Gemini
    const provider = this.config.get<string>("aiProvider") || "gemini";

=======
    
    // Check if using Ollama or Gemini
    const provider = this.config.get<string>("aiProvider") || "gemini";
    
>>>>>>> 77488e6b
    if (provider === "ollama") {
      this.model = new ChatOllama({
        model: this.config.get<string>("ollamaModel") || "llama2",
        baseUrl: this.config.get<string>("ollamaUrl") || "http://localhost:11434",
        temperature: 0,
      });
    } else {
      this.model = new ChatGoogleGenerativeAI({
        model: this.config.get<string>("geminiModel") || "gemini-2.0-flash",
        apiKey: this.config.get<string>("geminiApiKey"),
        temperature: 0,
        maxOutputTokens: 2048,
      });
    }

    this.initialized = this.initializeAgent();
  }

  private async initializeAgent() {
    const tools = [
      new ESLintTool(),
      new ComplexityTool(),
      new DuplicateDetectorTool(),
      new SonarQubeTool(),
    ];

    const prompt = ChatPromptTemplate.fromMessages([
      [
        "system",
        `You are a Technical Debt Detective - an expert code analyzer that identifies quality issues, technical debt, and provides actionable recommendations.

IMPORTANT: You MUST analyze the code yourself based on the tool outputs. The tools return the code for you to analyze, not the results.

Your analysis process:
1. When eslint_analyzer returns code, YOU analyze it for:
   - var usage (should use let/const)
   - console.log statements (should be removed in production)
   - == instead of === (use strict equality)
   - != instead of !== (use strict inequality)
   - Missing semicolons (for consistency)
   - Unused variables
   - Long lines (>120 characters)
   
2. When complexity_analyzer returns code, YOU calculate:
   - Cyclomatic complexity for each function (count if, for, while, switch cases, etc.)
   - Flag functions with complexity > 10 as high risk
   - Overall file complexity

3. When duplicate_detector returns code, YOU find:
   - Exact duplicate code blocks (3+ lines)
   - Similar patterns that could be refactored
   - Repeated logic structures

4. When sonarqube_analyzer returns code, YOU identify:
   - Potential bugs and logic errors
   - Security vulnerabilities
   - Code smells (God classes, long methods, etc.)
   - Maintainability issues

After analyzing with ALL tools, provide a comprehensive response in this EXACT JSON format:

{{
  "healthScore": <number 1-10 based on overall code quality>,
  "issues": [
    {{
      "type": "<specific issue type like no-var, no-console, complexity, duplicate-code, etc>",
      "severity": "<high|medium|low>",
      "line": <exact line number where issue occurs>,
      "description": "<clear description of the issue>",
      "fixTime": <estimated minutes to fix>,
      "suggestion": "<specific fix recommendation>",
      "codeSnippet": "<3-5 words from the problematic line to help locate it>"
    }}
  ],
  "suggestions": ["<overall improvement suggestion 1>", "<suggestion 2>"],
  "metrics": {{
    "complexity": <highest function complexity found>,
    "duplicates": <number of duplicate blocks>,
    "codeSmells": <total number of code smells>
  }}
}}

IMPORTANT: When returning codeSnippet, do NOT include escape sequences or special characters that would break JSON parsing. Keep it simple.

Remember: YOU must perform the actual analysis. The tools just give you the code to analyze.`,
      ],
      ["user", "{input}"],
      new MessagesPlaceholder("agent_scratchpad"),
    ]);

    const agent = await createToolCallingAgent({
      llm: this.model,
      tools,
      prompt,
    });

    this.executor = new AgentExecutor({
      agent,
      tools,
      verbose: true,
      maxIterations: 10,
    });
  }

  async analyzeCode(code: string, filePath: string): Promise<AnalysisResult> {
    await this.initialized;

    // Add line numbers to help AI understand line positions
    const numberedCode = code.split('\n').map((line, i) => `${i + 1}: ${line}`).join('\n');

    const input = `Analyze this ${filePath} file for technical debt and code quality issues.

You MUST use ALL 4 tools to analyze the code, then provide your own analysis based on what each tool returns.

Code with line numbers:
\`\`\`
${numberedCode}
\`\`\`

Steps:
1. Call eslint_analyzer - then YOU identify linting issues
2. Call complexity_analyzer - then YOU calculate complexity 
3. Call duplicate_detector - then YOU find duplicates
4. Call sonarqube_analyzer - then YOU find bugs/vulnerabilities

Finally, compile all YOUR findings into the JSON response format.`;

    const result = await this.executor.invoke({ input });
    return this.parseAnalysisResult(result.output);
  }

  async generateFix(code: string, issue: CodeIssue): Promise<string> {
    await this.initialized;

    const input = `Fix this code issue and return the COMPLETE fixed code file.

Issue to fix:
- Type: ${issue.type}
- Line: ${issue.line}
- Description: ${issue.description}
- Suggestion: ${issue.suggestion}

Original code:
\`\`\`javascript
${code}
\`\`\`

IMPORTANT: 
1. Return the ENTIRE file with the issue fixed
2. Fix ONLY the specific issue mentioned above
3. Keep all other code exactly the same
4. Do NOT add any explanations or markdown
5. Return pure JavaScript/TypeScript code only`;

    const result = await this.executor.invoke({ input });
    let fixedCode = result.output || "";

    // Clean up any markdown formatting
    fixedCode = fixedCode
      .replace(/^```[a-z]*\n?/, '')
      .replace(/\n?```$/, '')
      .trim();

    // Validate it's actual code
    if (fixedCode.includes('"healthScore"') || !fixedCode.includes('\n')) {
      // Apply simple fixes directly to the full code
      const lines = code.split('\n');
      const problemLine = lines[issue.line - 1] || '';

      if (issue.type === 'no-console') {
        lines[issue.line - 1] = '  // ' + problemLine.trim();
      } else if (issue.type === 'no-var') {
        lines[issue.line - 1] = problemLine.replace(/\bvar\b/, 'let');
      } else if (issue.type === 'eqeqeq') {
        lines[issue.line - 1] = problemLine.replace(/!=/g, '!==').replace(/==/g, '===');
      } else if (issue.type === 'semi') {
        lines[issue.line - 1] = problemLine.trimRight() + ';';
      }

      return lines.join('\n');
    }

    return fixedCode;
  }

  async explainIssue(code: string, issue: CodeIssue): Promise<string> {
    await this.initialized;

    const input = `Explain this code quality issue:
    
Issue: ${issue.description} at line ${issue.line}
Type: ${issue.type}
Severity: ${issue.severity}

Code context:
\`\`\`javascript
${this.getCodeContext(code, issue.line)}
\`\`\`

Provide a clear explanation covering:
1. What this issue means
2. Why it's problematic  
3. How to fix it with example
4. Best practices to avoid it`;

    const result = await this.executor.invoke({ input });
    return result.output || "Unable to explain issue";
  }

  private getCodeContext(code: string, line: number, context: number = 5): string {
    const lines = code.split("\n");
    const start = Math.max(0, line - context - 1);
    const end = Math.min(lines.length, line + context);

    return lines
      .slice(start, end)
      .map((l, i) => `${start + i + 1} | ${l}`)
      .join("\n");
  }

  private parseAnalysisResult(output: string): AnalysisResult {
    // Extract JSON from the output
    const jsonMatch = output.match(/\{[\s\S]*\}/);
    let jsonString = jsonMatch ? jsonMatch[0] : output;

    // Fix common JSON escaping issues from AI output
    // Replace improperly escaped regex patterns
    jsonString = jsonString.replace(/\\s/g, '\\\\s');
    jsonString = jsonString.replace(/\\"([^"]*?)\\"/g, (match, content) => {
      // Ensure proper escaping within strings
      return `"${content.replace(/\\/g, '\\\\')}"`;
    });

    // Try to parse with error recovery
    let parsed;
    try {
      parsed = JSON.parse(jsonString);
    } catch (parseError) {
      // If parsing fails, try to extract data manually
      console.warn("JSON parse failed, attempting recovery:", parseError);

      // Remove problematic codeSnippet fields and try again
      jsonString = jsonString.replace(/"codeSnippet":\s*"[^"]*"/g, '"codeSnippet": ""');
      parsed = JSON.parse(jsonString);
    }

    return {
      healthScore: Math.max(1, Math.min(10, parsed.healthScore ?? 5)),
      issues: Array.isArray(parsed.issues)
        ? parsed.issues.map((issue: any) => ({
          type: issue.type ?? "unknown",
          severity: this.normalizeSeverity(issue.severity),
          line: parseInt(issue.line) || 1,
          description: issue.description ?? "No description",
          fixTime: parseInt(issue.fixTime) || 15,
          suggestion: issue.suggestion,
          codeSnippet: issue.codeSnippet || "",
        }))
        : [],
      suggestions: Array.isArray(parsed.suggestions) ? parsed.suggestions : [],
      metrics: parsed.metrics || {
        complexity: 1,
        duplicates: 0,
        codeSmells: 0
      },
    };
  }

  private normalizeSeverity(severity: any): "high" | "medium" | "low" {
    const sev = String(severity).toLowerCase();
    if (sev.includes("high") || sev.includes("error")) { return "high"; }
    if (sev.includes("medium") || sev.includes("warn")) { return "medium"; }
    return "low";
  }
}<|MERGE_RESOLUTION|>--- conflicted
+++ resolved
@@ -1,8 +1,8 @@
+import { ChatOllama } from '@langchain/ollama';
 import {
   ChatPromptTemplate,
   MessagesPlaceholder,
 } from "@langchain/core/prompts";
-import { ChatOllama } from "@langchain/community/chat_models/ollama";
 import { ChatGoogleGenerativeAI } from "@langchain/google-genai";
 import { AgentExecutor, createToolCallingAgent } from "langchain/agents";
 import * as vscode from "vscode";
@@ -40,20 +40,13 @@
 
   constructor(config: vscode.WorkspaceConfiguration) {
     this.config = config;
-<<<<<<< HEAD
 
     // Check if using Ollama or Gemini
-    const provider = this.config.get<string>("aiProvider") || "gemini";
-
-=======
-    
-    // Check if using Ollama or Gemini
-    const provider = this.config.get<string>("aiProvider") || "gemini";
-    
->>>>>>> 77488e6b
+    const provider = this.config.get<string>("modelProvider") || "gemini";
+
     if (provider === "ollama") {
       this.model = new ChatOllama({
-        model: this.config.get<string>("ollamaModel") || "llama2",
+        model: this.config.get<string>("ollamaModel") || "llama3.2",
         baseUrl: this.config.get<string>("ollamaUrl") || "http://localhost:11434",
         temperature: 0,
       });
@@ -110,6 +103,7 @@
    - Code smells (God classes, long methods, etc.)
    - Maintainability issues
 
+5. You are not allowed to return or suggest any code that includes process.exit, eval, require, or spawn.
 After analyzing with ALL tools, provide a comprehensive response in this EXACT JSON format:
 
 {{
@@ -185,55 +179,88 @@
   async generateFix(code: string, issue: CodeIssue): Promise<string> {
     await this.initialized;
 
-    const input = `Fix this code issue and return the COMPLETE fixed code file.
-
-Issue to fix:
-- Type: ${issue.type}
-- Line: ${issue.line}
-- Description: ${issue.description}
-- Suggestion: ${issue.suggestion}
-
-Original code:
-\`\`\`javascript
-${code}
-\`\`\`
-
-IMPORTANT: 
-1. Return the ENTIRE file with the issue fixed
-2. Fix ONLY the specific issue mentioned above
-3. Keep all other code exactly the same
-4. Do NOT add any explanations or markdown
-5. Return pure JavaScript/TypeScript code only`;
-
-    const result = await this.executor.invoke({ input });
-    let fixedCode = result.output || "";
-
-    // Clean up any markdown formatting
-    fixedCode = fixedCode
-      .replace(/^```[a-z]*\n?/, '')
-      .replace(/\n?```$/, '')
-      .trim();
-
-    // Validate it's actual code
-    if (fixedCode.includes('"healthScore"') || !fixedCode.includes('\n')) {
-      // Apply simple fixes directly to the full code
-      const lines = code.split('\n');
-      const problemLine = lines[issue.line - 1] || '';
-
-      if (issue.type === 'no-console') {
-        lines[issue.line - 1] = '  // ' + problemLine.trim();
-      } else if (issue.type === 'no-var') {
-        lines[issue.line - 1] = problemLine.replace(/\bvar\b/, 'let');
-      } else if (issue.type === 'eqeqeq') {
-        lines[issue.line - 1] = problemLine.replace(/!=/g, '!==').replace(/==/g, '===');
-      } else if (issue.type === 'semi') {
-        lines[issue.line - 1] = problemLine.trimRight() + ';';
-      }
-
-      return lines.join('\n');
+    const lines = code.split('\n');
+    const lineIndex = Math.max(0, issue.line - 1);
+    const problemLine = lines[lineIndex] || '';
+
+    // Get context around the problematic line
+    const contextStart = Math.max(0, issue.line - 5);
+    const contextEnd = Math.min(lines.length, issue.line + 5);
+    const contextLines = lines.slice(contextStart, contextEnd);
+    const markedContext = contextLines.map((line, i) => {
+      const lineNum = contextStart + i + 1;
+      return lineNum === issue.line ? `>>> ${lineNum}: ${line}` : `${lineNum}: ${line}`;
+    }).join('\n');
+
+    const input = `You are a code fixer. Fix this specific issue and return ONLY the corrected code.
+
+Issue Type: ${issue.type}
+Issue Description: ${issue.description}
+Suggestion: ${issue.suggestion || 'Fix the issue'}
+
+Code context (line ${issue.line} marked with >>>):
+${markedContext}
+
+IMPORTANT INSTRUCTIONS:
+1. Fix the issue on line ${issue.line} based on the issue description
+2. Return ONLY the fixed code - could be a single line or multiple lines if needed
+3. Do NOT include line numbers, explanations, JSON, or markdown
+4. Just return the actual fixed code that should replace the problematic code
+
+For example:
+- If it's a console.log issue, comment it out or remove it
+- If it's a var issue, replace with let or const
+- If it's a complexity issue, refactor the function
+- If it's a code smell, apply the suggested fix`;
+
+    try {
+      const result = await this.executor.invoke({ input });
+      let fixedCode = result.output || "";
+
+      // Clean up the response
+      fixedCode = fixedCode
+        .replace(/^```[a-z]*\n?/, '') // Remove opening code block
+        .replace(/\n?```$/, '') // Remove closing code block
+        .replace(/^["']|["']$/g, '') // Remove quotes
+        .trim();
+
+      // Validate the response
+      if (fixedCode.includes('"healthScore"') || fixedCode.includes('{') && fixedCode.includes('}') && fixedCode.includes('"issues"')) {
+        console.error('AI returned JSON instead of fixed code, trying again with simpler prompt');
+
+        // Try a simpler approach
+        const simpleInput = `Fix this code issue:
+${problemLine}
+
+Issue: ${issue.description}
+How to fix: ${issue.suggestion}
+
+Return ONLY the fixed line of code, nothing else.`;
+
+        const simpleResult = await this.executor.invoke({ input: simpleInput });
+        fixedCode = simpleResult.output || problemLine;
+        fixedCode = fixedCode.replace(/^```[a-z]*\n?/, '').replace(/\n?```$/, '').trim();
+      }
+
+      // If still getting JSON or empty response, apply a simple fix based on type
+      if (!fixedCode || fixedCode.includes('"healthScore"')) {
+        console.warn('Failed to get proper fix from AI, applying fallback');
+        if (issue.type === 'no-console') {
+          return '    // ' + problemLine.trim(); // Preserve some indentation
+        } else if (issue.type === 'no-var') {
+          return problemLine.replace(/\bvar\b/, 'let');
+        } else if (issue.type === 'eqeqeq') {
+          return problemLine.replace(/!=/g, '!==').replace(/==/g, '===');
+        } else {
+          return problemLine; // Return original if we can't fix
+        }
+      }
+
+      return fixedCode;
+    } catch (error) {
+      console.error("Fix generation error:", error);
+      return problemLine; // Return original line on error
     }
-
-    return fixedCode;
   }
 
   async explainIssue(code: string, issue: CodeIssue): Promise<string> {
@@ -272,51 +299,45 @@
   }
 
   private parseAnalysisResult(output: string): AnalysisResult {
-    // Extract JSON from the output
-    const jsonMatch = output.match(/\{[\s\S]*\}/);
-    let jsonString = jsonMatch ? jsonMatch[0] : output;
-
-    // Fix common JSON escaping issues from AI output
-    // Replace improperly escaped regex patterns
-    jsonString = jsonString.replace(/\\s/g, '\\\\s');
-    jsonString = jsonString.replace(/\\"([^"]*?)\\"/g, (match, content) => {
-      // Ensure proper escaping within strings
-      return `"${content.replace(/\\/g, '\\\\')}"`;
-    });
-
-    // Try to parse with error recovery
-    let parsed;
     try {
-      parsed = JSON.parse(jsonString);
-    } catch (parseError) {
-      // If parsing fails, try to extract data manually
-      console.warn("JSON parse failed, attempting recovery:", parseError);
-
-      // Remove problematic codeSnippet fields and try again
-      jsonString = jsonString.replace(/"codeSnippet":\s*"[^"]*"/g, '"codeSnippet": ""');
-      parsed = JSON.parse(jsonString);
+      // Try to extract JSON from the output
+      const jsonMatch = output.match(/\{[\s\S]*\}/);
+      let parsed;
+
+      if (jsonMatch) {
+        parsed = JSON.parse(jsonMatch[0]);
+      } else {
+        // If no JSON found, try parsing the whole output
+        parsed = JSON.parse(output);
+      }
+
+      return {
+        healthScore: Math.max(1, Math.min(10, parsed.healthScore ?? 5)),
+        issues: Array.isArray(parsed.issues)
+          ? parsed.issues.map((issue: any) => ({
+            type: issue.type ?? "unknown",
+            severity: this.normalizeSeverity(issue.severity),
+            line: parseInt(issue.line) || 1,
+            description: issue.description ?? "No description",
+            fixTime: parseInt(issue.fixTime) || 15,
+            suggestion: issue.suggestion,
+            codeSnippet: issue.codeSnippet,
+          }))
+          : [],
+        suggestions: Array.isArray(parsed.suggestions) ? parsed.suggestions : [],
+        metrics: parsed.metrics || {
+          complexity: 1,
+          duplicates: 0,
+          codeSmells: 0
+        },
+      };
+    } catch (err) {
+      console.error("Failed to parse result:", err);
+      console.error("Raw output:", output);
+
+      // Fallback: try to extract issues from text
+      return this.createFallbackResult(output);
     }
-
-    return {
-      healthScore: Math.max(1, Math.min(10, parsed.healthScore ?? 5)),
-      issues: Array.isArray(parsed.issues)
-        ? parsed.issues.map((issue: any) => ({
-          type: issue.type ?? "unknown",
-          severity: this.normalizeSeverity(issue.severity),
-          line: parseInt(issue.line) || 1,
-          description: issue.description ?? "No description",
-          fixTime: parseInt(issue.fixTime) || 15,
-          suggestion: issue.suggestion,
-          codeSnippet: issue.codeSnippet || "",
-        }))
-        : [],
-      suggestions: Array.isArray(parsed.suggestions) ? parsed.suggestions : [],
-      metrics: parsed.metrics || {
-        complexity: 1,
-        duplicates: 0,
-        codeSmells: 0
-      },
-    };
   }
 
   private normalizeSeverity(severity: any): "high" | "medium" | "low" {
@@ -325,4 +346,69 @@
     if (sev.includes("medium") || sev.includes("warn")) { return "medium"; }
     return "low";
   }
+
+  private createFallbackResult(output: string): AnalysisResult {
+    const issues: CodeIssue[] = [];
+
+    // Try to extract issues from the output text
+    const lines = output.split('\n');
+    lines.forEach(line => {
+      if (line.includes("line") && line.includes(":")) {
+        const lineMatch = line.match(/line\s*(\d+)/i);
+        const lineNum = lineMatch ? parseInt(lineMatch[1]) : 1;
+
+        if (line.toLowerCase().includes("console.log")) {
+          issues.push({
+            type: "no-console",
+            severity: "medium",
+            line: lineNum,
+            description: "Console.log statement found",
+            fixTime: 2,
+            suggestion: "Remove console.log statements from production code"
+          });
+        } else if (line.toLowerCase().includes("var")) {
+          issues.push({
+            type: "no-var",
+            severity: "high",
+            line: lineNum,
+            description: "Use of 'var' keyword",
+            fixTime: 2,
+            suggestion: "Replace 'var' with 'let' or 'const'"
+          });
+        }
+      }
+    });
+
+    return {
+      healthScore: 6,
+      issues: issues,
+      suggestions: ["Consider refactoring for better code quality"],
+      metrics: {
+        complexity: 1,
+        duplicates: 0,
+        codeSmells: issues.length
+      }
+    };
+  }
+
+  private handleError(error: unknown, context: string): AnalysisResult {
+    console.error(`Error during ${context}:`, error);
+    return {
+      healthScore: 5,
+      issues: [{
+        type: "analysis-error",
+        severity: "medium",
+        line: 1,
+        description: `Error during ${context}`,
+        fixTime: 0,
+        suggestion: "Check extension logs for details"
+      }],
+      suggestions: [`Error during ${context}. Check logs for details.`],
+      metrics: {
+        complexity: 1,
+        duplicates: 0,
+        codeSmells: 1
+      }
+    };
+  }
 }